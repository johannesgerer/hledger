--- * doc
-- Lines beginning "--- *" are collapsible orgstruct nodes. Emacs users,
-- (add-hook 'haskell-mode-hook
--   (lambda () (set-variable 'orgstruct-heading-prefix-regexp "--- " t))
--   'orgstruct-mode)
-- and press TAB on nodes to expand/collapse.

{-|

Some common parsers and helpers used by several readers.
Some of these might belong in Hledger.Read.JournalReader or Hledger.Read.

-}

--- * module
{-# LANGUAGE CPP, RecordWildCards, NamedFieldPuns, NoMonoLocalBinds, ScopedTypeVariables, FlexibleContexts, TupleSections, OverloadedStrings #-}

module Hledger.Read.Common
where
--- * imports
import Prelude ()
import Prelude.Compat hiding (readFile)
import Control.Monad.Compat
import Control.Monad.Except (ExceptT(..), runExceptT, throwError) --, catchError)
import Control.Monad.State.Strict
import Data.Char (isNumber)
import Data.Functor.Identity
import Data.List.Compat
import Data.List.NonEmpty (NonEmpty(..))
import Data.List.Split (wordsBy)
import Data.Maybe
import Data.Monoid
import Data.Text (Text)
import qualified Data.Text as T
import Data.Time.Calendar
import Data.Time.LocalTime
import Safe
import System.Time (getClockTime)
import Text.Megaparsec hiding (parse,State)
import Text.Megaparsec.Text

import Hledger.Data
import Hledger.Utils

-- $setup

--- * parsing utils

-- | Run a string parser with no state in the identity monad.
runTextParser, rtp :: TextParser Identity a -> Text -> Either (ParseError Char Dec) a
runTextParser p t =  runParser p "" t
rtp = runTextParser

-- | Run a journal parser with a null journal-parsing state.
runJournalParser, rjp :: Monad m => TextParser m a -> Text -> m (Either (ParseError Char Dec) a)
runJournalParser p t = runParserT p "" t
rjp = runJournalParser

-- | Run an error-raising journal parser with a null journal-parsing state.
runErroringJournalParser, rejp :: Monad m => ErroringJournalParser m a -> Text -> m (Either String a)
runErroringJournalParser p t =
  runExceptT $
  runJournalParser (evalStateT p mempty)
                   t >>=
  either (throwError . parseErrorPretty) return
rejp = runErroringJournalParser

genericSourcePos :: SourcePos -> GenericSourcePos
genericSourcePos p = GenericSourcePos (sourceName p) (fromIntegral . unPos $ sourceLine p) (fromIntegral . unPos $ sourceColumn p)

-- | Given a megaparsec ParsedJournal parser, balance assertion flag, file
-- path and file content: parse and post-process a Journal, or give an error.
parseAndFinaliseJournal :: ErroringJournalParser IO ParsedJournal -> Bool
                        -> FilePath -> Text -> ExceptT String IO Journal
parseAndFinaliseJournal parser assrt f txt = do
  t <- liftIO getClockTime
  y <- liftIO getCurrentYear
  ep <- runParserT (evalStateT parser nulljournal {jparsedefaultyear=Just y}) f txt
  case ep of
    Right pj -> case journalFinalise t f txt assrt pj of
                        Right j -> return j
                        Left e  -> throwError e
    Left e   -> throwError $ parseErrorPretty e

parseAndFinaliseJournal' :: JournalParser ParsedJournal -> Bool -> FilePath -> Text -> ExceptT String IO Journal
parseAndFinaliseJournal' parser assrt f txt = do
  t <- liftIO getClockTime
  y <- liftIO getCurrentYear
  let ep = runParser (evalStateT parser nulljournal {jparsedefaultyear=Just y}) f txt
  case ep of
    Right pj -> case journalFinalise t f txt assrt pj of
                        Right j -> return j
                        Left e  -> throwError e
    Left e   -> throwError $ parseErrorPretty e

setYear :: Year -> JournalStateParser m ()
setYear y = modify' (\j -> j{jparsedefaultyear=Just y})

getYear :: JournalStateParser m (Maybe Year)
getYear = fmap jparsedefaultyear get

setDefaultCommodityAndStyle :: (CommoditySymbol,AmountStyle) -> JournalStateParser m ()
setDefaultCommodityAndStyle cs = modify' (\j -> j{jparsedefaultcommodity=Just cs})

getDefaultCommodityAndStyle :: JournalStateParser m (Maybe (CommoditySymbol,AmountStyle))
getDefaultCommodityAndStyle = jparsedefaultcommodity `fmap` get

pushAccount :: AccountName -> JournalStateParser m ()
pushAccount acct = modify' (\j -> j{jaccounts = acct : jaccounts j})

pushParentAccount :: AccountName -> JournalStateParser m ()
pushParentAccount acct = modify' (\j -> j{jparseparentaccounts = acct : jparseparentaccounts j})

popParentAccount :: JournalStateParser m ()
popParentAccount = do
  j <- get
  case jparseparentaccounts j of
    []       -> unexpected (Tokens ('E' :| "nd of apply account block with no beginning"))
    (_:rest) -> put j{jparseparentaccounts=rest}

getParentAccount :: JournalStateParser m AccountName
getParentAccount = fmap (concatAccountNames . reverse . jparseparentaccounts) get

addAccountAlias :: MonadState Journal m => AccountAlias -> m ()
addAccountAlias a = modify' (\(j@Journal{..}) -> j{jparsealiases=a:jparsealiases})

getAccountAliases :: MonadState Journal m => m [AccountAlias]
getAccountAliases = fmap jparsealiases get

clearAccountAliases :: MonadState Journal m => m ()
clearAccountAliases = modify' (\(j@Journal{..}) -> j{jparsealiases=[]})

-- getTransactionCount :: MonadState Journal m =>  m Integer
-- getTransactionCount = fmap jparsetransactioncount get
--
-- setTransactionCount :: MonadState Journal m => Integer -> m ()
-- setTransactionCount i = modify' (\j -> j{jparsetransactioncount=i})
--
-- -- | Increment the transaction index by one and return the new value.
-- incrementTransactionCount :: MonadState Journal m => m Integer
-- incrementTransactionCount = do
--   modify' (\j -> j{jparsetransactioncount=jparsetransactioncount j + 1})
--   getTransactionCount

journalAddFile :: (FilePath,Text) -> Journal -> Journal
journalAddFile f j@Journal{jfiles=fs} = j{jfiles=fs++[f]}
  -- append, unlike the other fields, even though we do a final reverse,
  -- to compensate for additional reversal due to including/monoid-concatting

-- -- | Terminate parsing entirely, returning the given error message
-- -- with the current parse position prepended.
-- parserError :: String -> ErroringJournalParser a
-- parserError s = do
--   pos <- getPosition
--   parserErrorAt pos s

-- | Terminate parsing entirely, returning the given error message
-- with the given parse position prepended.
parserErrorAt :: Monad m => SourcePos -> String -> ErroringJournalParser m a
parserErrorAt pos s = throwError $ sourcePosPretty pos ++ ":\n" ++ s

--- * parsers
--- ** transaction bits

statusp :: TextParser m ClearedStatus
statusp =
  choice'
    [ many spacenonewline >> char '*' >> return Cleared
    , many spacenonewline >> char '!' >> return Pending
    , return Uncleared
    ]
    <?> "cleared status"

codep :: TextParser m String
codep = try (do { some spacenonewline; char '(' <?> "codep"; anyChar `manyTill` char ')' } ) <|> return ""

descriptionp :: JournalStateParser m String
descriptionp = many (noneOf (";\n" :: [Char]))

--- ** dates

-- | Parse a date in YYYY/MM/DD format.
-- Hyphen (-) and period (.) are also allowed as separators.
-- The year may be omitted if a default year has been set.
-- Leading zeroes may be omitted.
datep :: JournalStateParser m Day
datep = do
  -- hacky: try to ensure precise errors for invalid dates
  -- XXX reported error position is not too good
  -- pos <- genericSourcePos <$> getPosition
  datestr <- do
    c <- digitChar
    cs <- lift $ many $ choice' [digitChar, datesepchar]
    return $ c:cs
  let sepchars = nub $ sort $ filter (`elem` datesepchars) datestr
  when (length sepchars /= 1) $ fail $ "bad date, different separators used: " ++ datestr
  let dateparts = wordsBy (`elem` datesepchars) datestr
  currentyear <- getYear
  [y,m,d] <- case (dateparts,currentyear) of
              ([m,d],Just y)  -> return [show y,m,d]
              ([_,_],Nothing) -> fail $ "partial date "++datestr++" found, but the current year is unknown"
              ([y,m,d],_)     -> return [y,m,d]
              _               -> fail $ "bad date: " ++ datestr
  let maybedate = fromGregorianValid (read y) (read m) (read d)
  case maybedate of
    Nothing   -> fail $ "bad date: " ++ datestr
    Just date -> return date
  <?> "full or partial date"

-- | Parse a date and time in YYYY/MM/DD HH:MM[:SS][+-ZZZZ] format.
-- Hyphen (-) and period (.) are also allowed as date separators.
-- The year may be omitted if a default year has been set.
-- Seconds are optional.
-- The timezone is optional and ignored (the time is always interpreted as a local time).
-- Leading zeroes may be omitted (except in a timezone).
datetimep :: JournalStateParser m LocalTime
datetimep = do
  day <- datep
  lift $ some spacenonewline
  h <- some digitChar
  let h' = read h
  guard $ h' >= 0 && h' <= 23
  char ':'
  m <- some digitChar
  let m' = read m
  guard $ m' >= 0 && m' <= 59
  s <- optional $ char ':' >> some digitChar
  let s' = case s of Just sstr -> read sstr
                     Nothing   -> 0
  guard $ s' >= 0 && s' <= 59
  {- tz <- -}
  optional $ do
                   plusminus <- oneOf ("-+" :: [Char])
                   d1 <- digitChar
                   d2 <- digitChar
                   d3 <- digitChar
                   d4 <- digitChar
                   return $ plusminus:d1:d2:d3:d4:""
  -- ltz <- liftIO $ getCurrentTimeZone
  -- let tz' = maybe ltz (fromMaybe ltz . parseTime defaultTimeLocale "%z") tz
  -- return $ localTimeToUTC tz' $ LocalTime day $ TimeOfDay h' m' (fromIntegral s')
  return $ LocalTime day $ TimeOfDay h' m' (fromIntegral s')

secondarydatep :: Day -> JournalStateParser m Day
secondarydatep primarydate = do
  char '='
  -- kludgy way to use primary date for default year
  let withDefaultYear d p = do
        y <- getYear
        let (y',_,_) = toGregorian d in setYear y'
        r <- p
        when (isJust y) $ setYear $ fromJust y -- XXX
        -- mapM setYear <$> y
        return r
  withDefaultYear primarydate datep

-- |
-- >> parsewith twoorthreepartdatestringp "2016/01/2"
-- Right "2016/01/2"
-- twoorthreepartdatestringp = do
--   n1 <- some digitChar
--   c <- datesepchar
--   n2 <- some digitChar
--   mn3 <- optional $ char c >> some digitChar
--   return $ n1 ++ c:n2 ++ maybe "" (c:) mn3

--- ** account names

-- | Parse an account name, then apply any parent account prefix and/or account aliases currently in effect.
modifiedaccountnamep :: JournalStateParser m AccountName
modifiedaccountnamep = do
  parent <- getParentAccount
  aliases <- getAccountAliases
  a <- lift accountnamep
  return $
    accountNameApplyAliases aliases $
     -- XXX accountNameApplyAliasesMemo ? doesn't seem to make a difference
    joinAccountNames parent
    a

-- | Parse an account name. Account names start with a non-space, may
-- have single spaces inside them, and are terminated by two or more
-- spaces (or end of input). Also they have one or more components of
-- at least one character, separated by the account separator char.
-- (This parser will also consume one following space, if present.)
accountnamep :: TextParser m AccountName
accountnamep = do
    astr <- do
      c <- nonspace
      cs <- striptrailingspace <$> many (nonspace <|> singlespace)
      return $ c:cs
    let a = T.pack astr
    when (accountNameFromComponents (accountNameComponents a) /= a)
         (fail $ "account name seems ill-formed: "++astr)
    return a
    where
      singlespace = try (do {spacenonewline; do {notFollowedBy spacenonewline; return ' '}})
      striptrailingspace "" = ""
      striptrailingspace s  = if last s == ' ' then init s else s

-- accountnamechar = notFollowedBy (oneOf "()[]") >> nonspace
--     <?> "account name character (non-bracket, non-parenthesis, non-whitespace)"

--- ** amounts

-- | Parse whitespace then an amount, with an optional left or right
-- currency symbol and optional price, or return the special
-- "missing" marker amount.
spaceandamountormissingp :: Monad m => JournalStateParser m MixedAmount
spaceandamountormissingp =
  try (do
        lift $ some spacenonewline
        (Mixed . (:[])) `fmap` amountp <|> return missingmixedamt
      ) <|> return missingmixedamt

#ifdef TESTS
assertParseEqual' :: (Show a, Eq a) => (Either ParseError a) -> a -> Assertion
assertParseEqual' parse expected = either (assertFailure.show) (`is'` expected) parse

is' :: (Eq a, Show a) => a -> a -> Assertion
a `is'` e = assertEqual e a

test_spaceandamountormissingp = do
    assertParseEqual' (parseWithState mempty spaceandamountormissingp " $47.18") (Mixed [usd 47.18])
    assertParseEqual' (parseWithState mempty spaceandamountormissingp "$47.18") missingmixedamt
    assertParseEqual' (parseWithState mempty spaceandamountormissingp " ") missingmixedamt
    assertParseEqual' (parseWithState mempty spaceandamountormissingp "") missingmixedamt
#endif

-- | Parse a single-commodity amount, with optional symbol on the left or
-- right, optional unit or total price, and optional (ignored)
-- ledger-style balance assertion or fixed lot price declaration.
amountp :: Monad m => JournalStateParser m Amount
amountp = try leftsymbolamountp <|> try rightsymbolamountp <|> nosymbolamountp

#ifdef TESTS
test_amountp = do
    assertParseEqual' (parseWithState mempty amountp "$47.18") (usd 47.18)
    assertParseEqual' (parseWithState mempty amountp "$1.") (usd 1 `withPrecision` 0)
  -- ,"amount with unit price" ~: do
    assertParseEqual'
     (parseWithState mempty amountp "$10 @ €0.5")
     (usd 10 `withPrecision` 0 `at` (eur 0.5 `withPrecision` 1))
  -- ,"amount with total price" ~: do
    assertParseEqual'
     (parseWithState mempty amountp "$10 @@ €5")
     (usd 10 `withPrecision` 0 @@ (eur 5 `withPrecision` 0))
#endif

-- | Parse an amount from a string, or get an error.
amountp' :: String -> Amount
amountp' s =
  case runParser (evalStateT (amountp <* eof) mempty) "" (T.pack s) of
    Right amt -> amt
    Left err  -> error' $ show err -- XXX should throwError

-- | Parse a mixed amount from a string, or get an error.
mamountp' :: String -> MixedAmount
mamountp' = Mixed . (:[]) . amountp'

signp :: TextParser m String
signp = do
  sign <- optional $ oneOf ("+-" :: [Char])
  return $ case sign of Just '-' -> "-"
                        _        -> ""

leftsymbolamountp :: Monad m => JournalStateParser m Amount
leftsymbolamountp = do
  sign <- lift signp
  c <- lift commoditysymbolp
  sp <- lift $ many spacenonewline
  (q,prec,mdec,mgrps) <- lift numberp
  let s = amountstyle{ascommodityside=L, ascommodityspaced=not $ null sp, asprecision=prec, asdecimalpoint=mdec, asdigitgroups=mgrps}
  p <- priceamountp
  let applysign = if sign=="-" then negate else id
  return $ applysign $ Amount c q p s
  <?> "left-symbol amount"

rightsymbolamountp :: Monad m => JournalStateParser m Amount
rightsymbolamountp = do
  (q,prec,mdec,mgrps) <- lift numberp
  sp <- lift $ many spacenonewline
  c <- lift commoditysymbolp
  p <- priceamountp
  let s = amountstyle{ascommodityside=R, ascommodityspaced=not $ null sp, asprecision=prec, asdecimalpoint=mdec, asdigitgroups=mgrps}
  return $ Amount c q p s
  <?> "right-symbol amount"

nosymbolamountp :: Monad m => JournalStateParser m Amount
nosymbolamountp = do
  (q,prec,mdec,mgrps) <- lift numberp
  p <- priceamountp
  -- apply the most recently seen default commodity and style to this commodityless amount
  defcs <- getDefaultCommodityAndStyle
  let (c,s) = case defcs of
        Just (defc,defs) -> (defc, defs{asprecision=max (asprecision defs) prec})
        Nothing          -> ("", amountstyle{asprecision=prec, asdecimalpoint=mdec, asdigitgroups=mgrps})
  return $ Amount c q p s
  <?> "no-symbol amount"

commoditysymbolp :: TextParser m CommoditySymbol
commoditysymbolp = (quotedcommoditysymbolp <|> simplecommoditysymbolp) <?> "commodity symbol"

quotedcommoditysymbolp :: TextParser m CommoditySymbol
quotedcommoditysymbolp = do
  char '"'
  s <- some $ noneOf (";\n\"" :: [Char])
  char '"'
  return $ T.pack s

simplecommoditysymbolp :: TextParser m CommoditySymbol
simplecommoditysymbolp = T.pack <$> some (noneOf nonsimplecommoditychars)

priceamountp :: Monad m => JournalStateParser m Price
priceamountp =
    try (do
          lift (many spacenonewline)
          char '@'
          try (do
                char '@'
                lift (many spacenonewline)
                a <- amountp -- XXX can parse more prices ad infinitum, shouldn't
                return $ TotalPrice a)
           <|> (do
            lift (many spacenonewline)
            a <- amountp -- XXX can parse more prices ad infinitum, shouldn't
            return $ UnitPrice a))
         <|> return NoPrice

<<<<<<< HEAD
partialbalanceassertionp :: ErroringJournalParser (Maybe Amount)
=======
partialbalanceassertionp :: Monad m => JournalStateParser m (Maybe MixedAmount)
>>>>>>> 3ef37194
partialbalanceassertionp =
    try (do
          lift (many spacenonewline)
          char '='
          lift (many spacenonewline)
          a <- amountp -- XXX should restrict to a simple amount
          return $ Just $ a)
         <|> return Nothing

-- balanceassertion :: Monad m => TextParser m (Maybe MixedAmount)
-- balanceassertion =
--     try (do
--           lift (many spacenonewline)
--           string "=="
--           lift (many spacenonewline)
--           a <- amountp -- XXX should restrict to a simple amount
--           return $ Just $ Mixed [a])
--          <|> return Nothing

-- http://ledger-cli.org/3.0/doc/ledger3.html#Fixing-Lot-Prices
fixedlotpricep :: Monad m => JournalStateParser m (Maybe Amount)
fixedlotpricep =
    try (do
          lift (many spacenonewline)
          char '{'
          lift (many spacenonewline)
          char '='
          lift (many spacenonewline)
          a <- amountp -- XXX should restrict to a simple amount
          lift (many spacenonewline)
          char '}'
          return $ Just a)
         <|> return Nothing

-- | Parse a string representation of a number for its value and display
-- attributes.
--
-- Some international number formats are accepted, eg either period or comma
-- may be used for the decimal point, and the other of these may be used for
-- separating digit groups in the integer part. See
-- http://en.wikipedia.org/wiki/Decimal_separator for more examples.
--
-- This returns: the parsed numeric value, the precision (number of digits
-- seen following the decimal point), the decimal point character used if any,
-- and the digit group style if any.
--
numberp :: TextParser m (Quantity, Int, Maybe Char, Maybe DigitGroupStyle)
numberp = do
  -- a number is an optional sign followed by a sequence of digits possibly
  -- interspersed with periods, commas, or both
  -- ptrace "numberp"
  sign <- signp
  parts <- some $ choice' [some digitChar, some $ char ',', some $ char '.']
  dbg8 "numberp parsed" (sign,parts) `seq` return ()

  -- check the number is well-formed and identify the decimal point and digit
  -- group separator characters used, if any
  let (numparts, puncparts) = partition numeric parts
      (ok, mdecimalpoint, mseparator) =
          case (numparts, puncparts) of
            ([],_)     -> (False, Nothing, Nothing)  -- no digits, not ok
            (_,[])     -> (True, Nothing, Nothing)   -- digits with no punctuation, ok
            (_,[[d]])  -> (True, Just d, Nothing)    -- just a single punctuation of length 1, assume it's a decimal point
            (_,[_])    -> (False, Nothing, Nothing)  -- a single punctuation of some other length, not ok
            (_,_:_:_)  ->                                       -- two or more punctuations
              let (s:ss, d) = (init puncparts, last puncparts)  -- the leftmost is a separator and the rightmost may be a decimal point
              in if any ((/=1).length) puncparts               -- adjacent punctuation chars, not ok
                    || any (s/=) ss                            -- separator chars vary, not ok
                    || head parts == s                        -- number begins with a separator char, not ok
                 then (False, Nothing, Nothing)
                 else if s == d
                      then (True, Nothing, Just $ head s)       -- just one kind of punctuation - must be separators
                      else (True, Just $ head d, Just $ head s) -- separator(s) and a decimal point
  unless ok $ fail $ "number seems ill-formed: "++concat parts

  -- get the digit group sizes and digit group style if any
  let (intparts',fracparts') = span ((/= mdecimalpoint) . Just . head) parts
      (intparts, fracpart) = (filter numeric intparts', filter numeric fracparts')
      groupsizes = reverse $ case map length intparts of
                               (a:b:cs) | a < b -> b:cs
                               gs               -> gs
      mgrps = (`DigitGroups` groupsizes) <$> mseparator

  -- put the parts back together without digit group separators, get the precision and parse the value
  let int = concat $ "":intparts
      frac = concat $ "":fracpart
      precision = length frac
      int' = if null int then "0" else int
      frac' = if null frac then "0" else frac
      quantity = read $ sign++int'++"."++frac' -- this read should never fail

  return $ dbg8 "numberp quantity,precision,mdecimalpoint,mgrps" (quantity,precision,mdecimalpoint,mgrps)
  <?> "numberp"
  where
    numeric = isNumber . headDef '_'

-- test_numberp = do
--       let s `is` n = assertParseEqual (parseWithState mempty numberp s) n
--           assertFails = assertBool . isLeft . parseWithState mempty numberp
--       assertFails ""
--       "0"          `is` (0, 0, '.', ',', [])
--       "1"          `is` (1, 0, '.', ',', [])
--       "1.1"        `is` (1.1, 1, '.', ',', [])
--       "1,000.1"    `is` (1000.1, 1, '.', ',', [3])
--       "1.00.000,1" `is` (100000.1, 1, ',', '.', [3,2])
--       "1,000,000"  `is` (1000000, 0, '.', ',', [3,3])
--       "1."         `is` (1,   0, '.', ',', [])
--       "1,"         `is` (1,   0, ',', '.', [])
--       ".1"         `is` (0.1, 1, '.', ',', [])
--       ",1"         `is` (0.1, 1, ',', '.', [])
--       assertFails "1,000.000,1"
--       assertFails "1.000,000.1"
--       assertFails "1,000.000.1"
--       assertFails "1,,1"
--       assertFails "1..1"
--       assertFails ".1,"
--       assertFails ",1."

--- ** comments

multilinecommentp :: JournalStateParser m ()
multilinecommentp = do
  string "comment" >> lift (many spacenonewline) >> newline
  go
  where
    go = try (eof <|> (string "end comment" >> newline >> return ()))
         <|> (anyLine >> go)
    anyLine = anyChar `manyTill` newline

emptyorcommentlinep :: JournalStateParser m ()
emptyorcommentlinep = do
  lift (many spacenonewline) >> (commentp <|> (lift (many spacenonewline) >> newline >> return ""))
  return ()

-- | Parse a possibly multi-line comment following a semicolon.
followingcommentp :: JournalStateParser m Text
followingcommentp =
  -- ptrace "followingcommentp"
  do samelinecomment <- lift (many spacenonewline) >> (try semicoloncommentp <|> (newline >> return ""))
     newlinecomments <- many (try (lift (some spacenonewline) >> semicoloncommentp))
     return $ T.unlines $ samelinecomment:newlinecomments

-- | Parse a possibly multi-line comment following a semicolon, and
-- any tags and/or posting dates within it. Posting dates can be
-- expressed with "date"/"date2" tags and/or bracketed dates.  The
-- dates are parsed in full here so that errors are reported in the
-- right position. Missing years can be inferred if a default date is
-- provided.
--
-- >>> rejp (followingcommentandtagsp (Just $ fromGregorian 2000 1 2)) "; a:b, date:3/4, [=5/6]"
-- Right ("a:b, date:3/4, [=5/6]\n",[("a","b"),("date","3/4")],Just 2000-03-04,Just 2000-05-06)
--
-- Year unspecified and no default provided -> unknown year error, at correct position:
-- >>> rejp (followingcommentandtagsp Nothing) "  ;    xxx   date:3/4\n  ; second line"
-- Left ...1:22...partial date 3/4 found, but the current year is unknown...
--
-- Date tag value contains trailing text - forgot the comma, confused:
-- the syntaxes ?  We'll accept the leading date anyway
-- >>> rejp (followingcommentandtagsp (Just $ fromGregorian 2000 1 2)) "; date:3/4=5/6"
-- Right ("date:3/4=5/6\n",[("date","3/4=5/6")],Just 2000-03-04,Nothing)
--
followingcommentandtagsp :: MonadIO m => Maybe Day
                         -> ErroringJournalParser m (Text, [Tag], Maybe Day, Maybe Day)
followingcommentandtagsp mdefdate = do
  -- pdbg 0 "followingcommentandtagsp"

  -- Parse a single or multi-line comment, starting on this line or the next one.
  -- Save the starting position and preserve all whitespace for the subsequent re-parsing,
  -- to get good error positions.
  startpos <- getPosition
  commentandwhitespace :: String <- do
    let semicoloncommentp' = (:) <$> char ';' <*> anyChar `manyTill` eolof
    sp1 <- lift (many spacenonewline)
    l1  <- try (lift semicoloncommentp') <|> (newline >> return "")
    ls  <- lift . many $ try ((++) <$> some spacenonewline <*> semicoloncommentp')
    return $ unlines $ (sp1 ++ l1) : ls
  let comment = T.pack $ unlines $ map (lstrip . dropWhile (==';') . strip) $ lines commentandwhitespace
  -- pdbg 0 $ "commentws:"++show commentandwhitespace
  -- pdbg 0 $ "comment:"++show comment

  -- Reparse the comment for any tags.
  tags <- case runTextParser (setPosition startpos >> tagsp) $ T.pack commentandwhitespace of
            Right ts -> return ts
            Left e   -> throwError $ parseErrorPretty e
  -- pdbg 0 $ "tags: "++show tags

  -- Reparse the comment for any posting dates. Use the transaction date for defaults, if provided.
  epdates <- liftIO $ rejp (setPosition startpos >> postingdatesp mdefdate) $ T.pack commentandwhitespace
  pdates <- case epdates of
              Right ds -> return ds
              Left e   -> throwError e
  -- pdbg 0 $ "pdates: "++show pdates
  let mdate  = headMay $ map snd $ filter ((=="date").fst)  pdates
      mdate2 = headMay $ map snd $ filter ((=="date2").fst) pdates

  return (comment, tags, mdate, mdate2)

commentp :: JournalStateParser m Text
commentp = commentStartingWithp commentchars

commentchars :: [Char]
commentchars = "#;*"

semicoloncommentp :: JournalStateParser m Text
semicoloncommentp = commentStartingWithp ";"

commentStartingWithp :: [Char] -> JournalStateParser m Text
commentStartingWithp cs = do
  -- ptrace "commentStartingWith"
  oneOf cs
  lift (many spacenonewline)
  l <- anyChar `manyTill` (lift eolof)
  optional newline
  return $ T.pack l

--- ** tags

-- | Extract any tags (name:value ended by comma or newline) embedded in a string.
--
-- >>> commentTags "a b:, c:c d:d, e"
-- [("b",""),("c","c d:d")]
--
-- >>> commentTags "a [1/1/1] [1/1] [1], [=1/1/1] [=1/1] [=1] [1/1=1/1/1] [1=1/1/1] b:c"
-- [("b","c")]
--
-- --[("date","1/1/1"),("date","1/1"),("date2","1/1/1"),("date2","1/1"),("date","1/1"),("date2","1/1/1"),("date","1"),("date2","1/1/1")]
--
-- >>> commentTags "\na b:, \nd:e, f"
-- [("b",""),("d","e")]
--
commentTags :: Text -> [Tag]
commentTags s =
  case runTextParser tagsp s of
    Right r -> r
    Left _  -> [] -- shouldn't happen

-- | Parse all tags found in a string.
tagsp :: Parser [Tag]
tagsp = -- do
  -- pdbg 0 $ "tagsp"
  many (try (nontagp >> tagp))

-- | Parse everything up till the first tag.
--
-- >>> rtp nontagp "\na b:, \nd:e, f"
-- Right "\na "
nontagp :: Parser String
nontagp = -- do
  -- pdbg 0 "nontagp"
  -- anyChar `manyTill` (lookAhead (try (tagorbracketeddatetagsp Nothing >> return ()) <|> eof))
  anyChar `manyTill` lookAhead (try (void tagp) <|> eof)
  -- XXX costly ?

-- | Tags begin with a colon-suffixed tag name (a word beginning with
-- a letter) and are followed by a tag value (any text up to a comma
-- or newline, whitespace-stripped).
--
-- >>> rtp tagp "a:b b , c AuxDate: 4/2"
-- Right ("a","b b")
--
tagp :: Parser Tag
tagp = do
  -- pdbg 0 "tagp"
  n <- tagnamep
  v <- tagvaluep
  return (n,v)

-- |
-- >>> rtp tagnamep "a:"
-- Right "a"
tagnamep :: Parser Text
tagnamep = -- do
  -- pdbg 0 "tagnamep"
  T.pack <$> some (noneOf (": \t\n" :: [Char])) <* char ':'

tagvaluep :: TextParser m Text
tagvaluep = do
  -- ptrace "tagvalue"
  v <- anyChar `manyTill` (void (try (char ',')) <|> eolof)
  return $ T.pack $ strip $ reverse $ dropWhile (==',') $ reverse $ strip v

--- ** posting dates

-- | Parse all posting dates found in a string. Posting dates can be
-- expressed with date/date2 tags and/or bracketed dates.  The dates
-- are parsed fully to give useful errors. Missing years can be
-- inferred only if a default date is provided.
--
postingdatesp :: Monad m => Maybe Day -> ErroringJournalParser m [(TagName,Day)]
postingdatesp mdefdate = do
  -- pdbg 0 $ "postingdatesp"
  let p = ((:[]) <$> datetagp mdefdate) <|> bracketeddatetagsp mdefdate
      nonp =
         many (notFollowedBy p >> anyChar)
         -- anyChar `manyTill` (lookAhead (try (p >> return ()) <|> eof))
  concat <$> many (try (nonp >> p))

--- ** date tags

-- | Date tags are tags with name "date" or "date2". Their value is
-- parsed as a date, using the provided default date if any for
-- inferring a missing year if needed. Any error in date parsing is
-- reported and terminates parsing.
--
-- >>> rejp (datetagp Nothing) "date: 2000/1/2 "
-- Right ("date",2000-01-02)
--
-- >>> rejp (datetagp (Just $ fromGregorian 2001 2 3)) "date2:3/4"
-- Right ("date2",2001-03-04)
--
-- >>> rejp (datetagp Nothing) "date:  3/4"
-- Left ...1:9...partial date 3/4 found, but the current year is unknown...
--
datetagp :: Monad m => Maybe Day -> ErroringJournalParser m (TagName,Day)
datetagp mdefdate = do
  -- pdbg 0 "datetagp"
  string "date"
  n <- T.pack . fromMaybe "" <$> optional (string "2")
  char ':'
  startpos <- getPosition
  v <- lift tagvaluep
  -- re-parse value as a date.
  j <- get
  let ep :: Either (ParseError Char Dec) Day
      ep = parseWithState'
             j{jparsedefaultyear=first3.toGregorian <$> mdefdate}
             -- The value extends to a comma, newline, or end of file.
             -- It seems like ignoring any extra stuff following a date
             -- gives better errors here.
             (do
                 setPosition startpos
                 datep) -- <* eof)
             v
  case ep
    of Left e  -> throwError $ parseErrorPretty e
       Right d -> return ("date"<>n, d)

--- ** bracketed dates

-- tagorbracketeddatetagsp :: Monad m => Maybe Day -> TextParser u m [Tag]
-- tagorbracketeddatetagsp mdefdate =
--   bracketeddatetagsp mdefdate <|> ((:[]) <$> tagp)

-- | Parse Ledger-style bracketed posting dates ([DATE=DATE2]), as
-- "date" and/or "date2" tags. Anything that looks like an attempt at
-- this (a square-bracketed sequence of 0123456789/-.= containing at
-- least one digit and one date separator) is also parsed, and will
-- throw an appropriate error.
--
-- The dates are parsed in full here so that errors are reported in
-- the right position. A missing year in DATE can be inferred if a
-- default date is provided. A missing year in DATE2 will be inferred
-- from DATE.
--
-- >>> rejp (bracketeddatetagsp Nothing) "[2016/1/2=3/4]"
-- Right [("date",2016-01-02),("date2",2016-03-04)]
--
-- >>> rejp (bracketeddatetagsp Nothing) "[1]"
-- Left ...not a bracketed date...
--
-- >>> rejp (bracketeddatetagsp Nothing) "[2016/1/32]"
-- Left ...1:11:...bad date: 2016/1/32...
--
-- >>> rejp (bracketeddatetagsp Nothing) "[1/31]"
-- Left ...1:6:...partial date 1/31 found, but the current year is unknown...
--
-- >>> rejp (bracketeddatetagsp Nothing) "[0123456789/-.=/-.=]"
-- Left ...1:15:...bad date, different separators...
--
bracketeddatetagsp :: Monad m => Maybe Day -> ErroringJournalParser m [(TagName, Day)]
bracketeddatetagsp mdefdate = do
  -- pdbg 0 "bracketeddatetagsp"
  char '['
  startpos <- getPosition
  let digits = "0123456789"
  s <- some (oneOf $ '=':digits++datesepchars)
  char ']'
  unless (any (`elem` s) digits && any (`elem` datesepchars) s) $
    fail "not a bracketed date"

  -- looks sufficiently like a bracketed date, now we
  -- re-parse as dates and throw any errors
  j <- get
  let ep :: Either (ParseError Char Dec) (Maybe Day, Maybe Day)
      ep = parseWithState'
             j{jparsedefaultyear=first3.toGregorian <$> mdefdate}
             (do
               setPosition startpos
               md1 <- optional datep
               maybe (return ()) (setYear.first3.toGregorian) md1
               md2 <- optional $ char '=' >> datep
               eof
               return (md1,md2)
             )
             (T.pack s)
  case ep
    of Left e          -> throwError $ parseErrorPretty e
       Right (md1,md2) -> return $ catMaybes
         [("date",) <$> md1, ("date2",) <$> md2]
<|MERGE_RESOLUTION|>--- conflicted
+++ resolved
@@ -427,11 +427,7 @@
             return $ UnitPrice a))
          <|> return NoPrice
 
-<<<<<<< HEAD
-partialbalanceassertionp :: ErroringJournalParser (Maybe Amount)
-=======
-partialbalanceassertionp :: Monad m => JournalStateParser m (Maybe MixedAmount)
->>>>>>> 3ef37194
+partialbalanceassertionp :: Monad m => JournalStateParser m (Maybe Amount)
 partialbalanceassertionp =
     try (do
           lift (many spacenonewline)
